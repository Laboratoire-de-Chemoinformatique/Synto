--- conflicted
+++ resolved
@@ -148,12 +148,8 @@
             for mol in mols_batch:
                 to_process.put(mol)
             del mols_batch
-<<<<<<< HEAD
-            results_ids = [preprocess_policy_molecules.remote(to_process, reaction_rules_ids) for i in range(self.num_cpus)]
-=======
             results_ids = [preprocess_policy_molecules.remote(to_process, reaction_rules_ids)
                            for _ in range(self.num_cpus)]
->>>>>>> 118ff065
             results = [graph for res in ray.get(results_ids) if res for graph in res]
             processed_data.extend(results)
 
